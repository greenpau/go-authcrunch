--- conflicted
+++ resolved
@@ -33,11 +33,7 @@
 	header     http.Header
 }
 
-<<<<<<< HEAD
-func NewCustomResponseWriter() *customResponseWriter {
-=======
 func buildCustomResponseWriter() *customResponseWriter {
->>>>>>> b939ec9e
 	return &customResponseWriter{
 		header: http.Header{},
 	}
@@ -76,11 +72,7 @@
 		}
 		request := requests.NewRequest()
 
-<<<<<<< HEAD
-		p.injectRedirectURL(context.Background(), NewCustomResponseWriter(), &r, request)
-=======
 		p.injectRedirectURL(context.Background(), buildCustomResponseWriter(), &r, request)
->>>>>>> b939ec9e
 
 		cookieParts := strings.Split(request.Response.RedirectURL, ";")
 		tests.EvalObjectsWithLog(t, "redirect url", "AUTHP_REDIRECT_URL=https://foo.bar/redir", cookieParts[0], []string{})
@@ -97,13 +89,8 @@
 		}
 		r := http.Request{URL: &reqURL, Method: "GET"}
 		r.Header = make(http.Header)
-<<<<<<< HEAD
-		maliciousUrl := "https://www.google.com/search?hl=en&q=testing'\"()&%<acx><ScRiPt >alert(9854)</ScRiPt>"
-		r.Header.Set("Referer", maliciousUrl)
-=======
 		maliciousURL := "https://www.google.com/search?hl=en&q=testing'\"()&%<acx><ScRiPt >alert(9854)</ScRiPt>"
 		r.Header.Set("Referer", maliciousURL)
->>>>>>> b939ec9e
 		f, _ := cookie.NewFactory(nil)
 		uiFactory := ui.NewFactory()
 		p := Portal{
@@ -119,11 +106,7 @@
 		}
 		_ = p.configureUserInterface()
 		request := requests.NewRequest()
-<<<<<<< HEAD
-		rw := NewCustomResponseWriter()
-=======
 		rw := buildCustomResponseWriter()
->>>>>>> b939ec9e
 
 		_ = p.handleHTTPError(context.Background(), rw, &r, request, 404)
 		rb := string(rw.body)
