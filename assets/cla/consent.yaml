--- conflicted
+++ resolved
@@ -37,10 +37,7 @@
   email: sergiucozma1994@gmail.com
 - name: Riccardo Piola
   email: riccardopiola@live.it
-<<<<<<< HEAD
 - name: Martin Wallgren
   email: martin@wallgren.it
-=======
 - name: Nick Gregory
-  email: ng-cla@openenterprise.co.uk
->>>>>>> 50f3edc6
+  email: ng-cla@openenterprise.co.uk